--- conflicted
+++ resolved
@@ -164,18 +164,6 @@
 void __attribute__((noinline)) restore_stack(jl_task_t *t, jmp_buf *where, char *p)
 {
     char* _x = (char*)(t->stackbase-t->ssize);
-<<<<<<< HEAD
-	if (!p) {
-		p = _x;
-	   	if ((char*)&_x > _x) {
-			p = alloca((char*)&_x - _x);
-    	}
-		restore_stack(t, where, p);
-	}
-    jl_jmp_target = where;
-
-	if (t->stkbuf != NULL) {
-=======
     if (!p) {
         p = _x;
         if ((char*)&_x > _x) {
@@ -186,7 +174,6 @@
     jl_jmp_target = where;
 
     if (t->stkbuf != NULL) {
->>>>>>> 43339dbf
         memcpy(_x, t->stkbuf, t->ssize);
     }
     longjmp(*jl_jmp_target, 1);
