# basic booleans
@assert true
@assert !false

# the bool operator
@assert bool(false) == false
@assert bool(true) == true

# basic type relationships
@assert Int8 <: Int
@assert Int32 <: Int
@assert (Int8,Int8) <: (Int,Int)
@assert !(AbstractArray{Float64,2} <: AbstractArray{Number,2})
@assert !(AbstractArray{Float64,1} <: AbstractArray{Float64,2})
@assert (Int,Int...) <: (Int,Real...)
@assert (Int,Float64,Int...) <: (Int,Number...)
@assert (Int,Float64) <: (Int,Number...)
@assert (Int32,) <: (Number...)
@assert () <: (Number...)
@assert !((Int32...) <: (Int32,))
@assert !((Int32...) <: (Number,Int))
@assert !((Int...,) <: (Int,Int,Int...))
@assert !(Array{Int8,1} <: Array{Any,1})
@assert !(Array{Any,1} <: Array{Int8,1})
@assert Array{Int8,1} <: Array{Int8,1}
@assert !subtype(Type{None}, Type{Int32})

@assert !isa(Array,Type{Any})
@assert subtype(Type{ComplexPair},CompositeKind)
@assert isa(ComplexPair,Type{ComplexPair})
@assert subtype(Type{Ptr{None}},Type{Ptr})
let T = typevar(:T)
<<<<<<< HEAD
    @assert !is(None, tintersect(Array{None},Tensor{T}))
    @assert  is(None, tintersect((Type{Ptr{Uint8}},Ptr{None}),
                                 (Type{Ptr{T}},Ptr{T})))
=======
    @assert !is(None, tintersect(Array{None},AbstractArray{T}))
>>>>>>> bbb3c923
end
@assert is(None, tintersect(Type{Any},Type{ComplexPair}))
@assert is(None, tintersect(Type{Any},Type{typevar(:T,Real)}))
@assert !subtype(Type{Array{Int}},Type{AbstractArray{Int}})
@assert subtype(Type{Array{Int}},Type{Array{typevar(:T,Int)}})

# ntuples
nttest1{n}(x::NTuple{n,Size}) = n
@assert nttest1(()) == 0
@assert nttest1((1,2)) == 2
@assert NTuple <: Tuple
@assert NTuple{typevar(:T),Int32} <: (Int32...)
@assert !(NTuple{typevar(:T),Int32} <: (Int32,Int32...))
@assert (Int32...) <: NTuple{typevar(:T),Int32}
@assert (Int32,Int32...) <: NTuple{typevar(:T),Int32}

# basic arithmetic and indexing
@assert 2+3 == 5
@assert 2.+3. == 5.
@assert 2*3 == 6
@assert 2.*3 == 6
@assert 2. * 3. == 6.
@assert min(1.0,1) == 1

a = ones(4)
b = a+a
@assert b[1]==2. && b[2]==2. && b[3]==2. && b[4]==2.

@assert length((1,)) == 1
@assert length((1,2)) == 2

@assert 1+[1,2,3] == [2,3,4]
@assert [1,2,3]*5 == [5,10,15]

a = [1 2; 3 4]
@assert a' == [1 3; 2 4]

x = (2,3)
@assert +(x...) == 5

a = rand()
b = rand()
@assert a != b

@assert sign(-1) == -1
@assert sign(0) == 0
@assert isequal(sign(-NaN), NaN)
@assert signbit(-NaN) == -1

@assert isnan(NaN)   == true
@assert isnan(1//2)  == false

@assert isinf(-1.0)  == false
@assert isinf(Inf)   == true
@assert isinf(-Inf)  == true
@assert isinf(NaN)   == false

@assert isfinite(Inf)   == false
@assert isfinite(-Inf)  == false
@assert isfinite(NaN)   == false
@assert isfinite(1//2)  == true

@assert sqrt(2) == 1.4142135623730951

@assert 1+1.5 == 2.5
@assert is(typeof(convert(ComplexPair{Int16},1)),ComplexPair{Int16})
@assert ComplexPair(1,2)+1 == ComplexPair(2,2)
@assert 0.7 < real(sqrt(ComplexPair(0,1))) < 0.707107

@assert parse_int(Int32,"z",36) == 35
@assert parse_bin("0") == 0
@assert parse_oct("7") == 7
@assert parse_dec("3830974272") == 3830974272
@assert parse_hex("0BADF00D") == 195948557

function fooo()
    local x::Int8
    x = 1000
    x
end
@assert int32(fooo()) == -24

# closures
function clotest()
    c = 0
    function inc()
        c += 1
    end
    function dec()
        c -= 1
    end
    inc(); inc()
    @assert c == 2
    dec()
    @assert c == 1
    @assert (()->c)() == 1
    return (n->(c+=n), ()->c)
end
let T = clotest()
    (inc, C) = T
    inc(11)
    @assert C() == 12
end

Yc(f) = (h->f(x->h(h)(x)))(h->f(x->h(h)(x)))
yfib = Yc(fib->(n->(n < 2 ? n : fib(n-1) + fib(n-2))))
@assert yfib(20) == 6765

@assert map((x,y)->x+y,(1,2,3),(4,5,6)) == (5,7,9)
@assert map((x,y)->x+y,
            (100001,100002,100003),
            (100004,100005,100006)) == (200005,200007,200009)

# variable scope, globals
glob_x = 23
function glotest()
    global glob_x
    glob_x = 24
    loc_x = 8
    function inner()
        global loc_x = 10
        glob_x = 88
    end
    function inner2()
        local glob_x  # override
        global loc_x
        glob_x = 2
        @assert glob_x == 2
        @assert loc_x == 10
    end
    inner()
    inner2()
    @assert glob_x == 88
    @assert loc_x == 8
end
glotest()
@assert glob_x == 88
@assert loc_x == 10

# ranges
@assert size(10:1:0) == (0,)
@assert length(1:.2:2) == 6
@assert length(Range(2.,.2,1.)) == 0

# Arrays 
@assert [ones(2,2)  2*ones(2,1)] == [1 1 2; 1 1 2]

# blas, lapack
n = 10
a = rand(n,n)
(l,u,p) = lu(a)
@assert sum(l[p,:]*u - a) < 1e-8

# hash table
h = HashTable()
for i=1:100
    h[i] = i+1
end
for i=1:100
    @assert (h[i] == i+1)
end
h[77] = 100
@assert h[77]==100

# Success
println("Julia unit tests pass")<|MERGE_RESOLUTION|>--- conflicted
+++ resolved
@@ -30,13 +30,9 @@
 @assert isa(ComplexPair,Type{ComplexPair})
 @assert subtype(Type{Ptr{None}},Type{Ptr})
 let T = typevar(:T)
-<<<<<<< HEAD
-    @assert !is(None, tintersect(Array{None},Tensor{T}))
+    @assert !is(None, tintersect(Array{None},AbstractArray{T}))
     @assert  is(None, tintersect((Type{Ptr{Uint8}},Ptr{None}),
                                  (Type{Ptr{T}},Ptr{T})))
-=======
-    @assert !is(None, tintersect(Array{None},AbstractArray{T}))
->>>>>>> bbb3c923
 end
 @assert is(None, tintersect(Type{Any},Type{ComplexPair}))
 @assert is(None, tintersect(Type{Any},Type{typevar(:T,Real)}))
